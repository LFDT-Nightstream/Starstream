//! Tree-walking interpreter for the Starstream DSL.

use std::ops::{Add, Div, Mul, Neg, Not, Rem, Sub};
use std::{cell::Cell, collections::BTreeMap, rc::Rc};

use starstream_types::{
    BinaryOp, Identifier, Literal, TypedExpr, TypedExprKind, TypedProgram, TypedStatement, UnaryOp,
};

#[cfg(test)]
use starstream_types::{Spanned, Type};

// ----------------------------------------------------------------------------
// Tree walker

/// Execute a program.
pub fn exec_program(program: &TypedProgram) {
    eval_block(&program.statements, &Default::default());
}

fn eval_block(block: &[TypedStatement], locals: &Locals) -> Locals {
    let mut locals = locals.clone();
    for statement in block {
        match statement {
            TypedStatement::VariableDeclaration { name, value } => {
                let value = eval(&value.node, &locals);
                locals
                    .vars
                    .insert(name.name.clone(), Rc::new(Cell::new(value)));
            }
            TypedStatement::Assignment { target, value } => {
                let value = eval(&value.node, &locals);
                locals.set(&target.name, value);
            }
            TypedStatement::Expression(expr) => {
                eval(&expr.node, &locals);
            }
            TypedStatement::Block(block) => {
                eval_block(&block.statements, &locals);
            }
<<<<<<< HEAD
            TypedStatement::If {
                condition,
                then_branch,
=======
            Statement::If {
                branches,
>>>>>>> 88675cb9
                else_branch,
            } => {
                let mut else_ = true;
                for (condition, block) in branches {
                    if eval(&condition.node, &locals).to_bool() {
                        eval_block(&block.statements, &locals);
                        else_ = false;
                        break;
                    }
                }
                if else_ && let Some(else_branch) = else_branch {
                    eval_block(&else_branch.statements, &locals);
                }
            }
            TypedStatement::While { condition, body } => {
                while eval(&condition.node, &locals).to_bool() {
                    eval_block(&body.statements, &locals);
                }
            }
        }
    }
    locals
}

/// Evaluate an expression.
pub fn eval(expr: &TypedExpr, locals: &Locals) -> Value {
    match &expr.kind {
        // Identifiers
        TypedExprKind::Identifier(Identifier { name, .. }) => locals.get(name),
        // Literals
        TypedExprKind::Literal(Literal::Integer(i)) => Value::Number(*i),
        TypedExprKind::Literal(Literal::Boolean(b)) => Value::Boolean(*b),
        // Arithmetic operators
        TypedExprKind::Binary {
            op: BinaryOp::Add,
            left,
            right,
        } => eval(&left.node, locals) + eval(&right.node, locals),
        TypedExprKind::Binary {
            op: BinaryOp::Subtract,
            left,
            right,
        } => eval(&left.node, locals) - eval(&right.node, locals),
        TypedExprKind::Binary {
            op: BinaryOp::Multiply,
            left,
            right,
        } => eval(&left.node, locals) * eval(&right.node, locals),
        TypedExprKind::Binary {
            op: BinaryOp::Divide,
            left,
            right,
        } => eval(&left.node, locals) / eval(&right.node, locals),
        TypedExprKind::Binary {
            op: BinaryOp::Remainder,
            left,
            right,
        } => eval(&left.node, locals) % eval(&right.node, locals),
        TypedExprKind::Unary {
            op: UnaryOp::Negate,
            expr,
        } => -eval(&expr.node, locals),
        TypedExprKind::Unary {
            op: UnaryOp::Not,
            expr,
        } => !eval(&expr.node, locals),
        // TypedExprKind::BitNot(lhs) => eval(&lhs.node, locals).bitnot(),
        // TypedExprKind::BitAnd(lhs, rhs) => eval(&lhs.node, locals) & eval(&rhs.node, locals),
        // TypedExprKind::BitOr(lhs, rhs) => eval(&lhs.node, locals) | eval(&rhs.node, locals),
        // TypedExprKind::BitXor(lhs, rhs) => eval(&lhs.node, locals) ^ eval(&rhs.node, locals),
        // TypedExprKind::LShift(lhs, rhs) => eval(&lhs.node, locals) << eval(&rhs.node, locals),
        // TypedExprKind::RShift(lhs, rhs) => eval(&lhs.node, locals) >> eval(&rhs.node, locals),
        // Comparison operators
        TypedExprKind::Binary {
            op: BinaryOp::Equal,
            left,
            right,
        } => Value::from(eval(&left.node, locals) == eval(&right.node, locals)),
        TypedExprKind::Binary {
            op: BinaryOp::NotEqual,
            left,
            right,
        } => Value::from(eval(&left.node, locals) != eval(&right.node, locals)),
        TypedExprKind::Binary {
            op: BinaryOp::Less,
            left,
            right,
        } => Value::from(eval(&left.node, locals) < eval(&right.node, locals)),
        TypedExprKind::Binary {
            op: BinaryOp::Greater,
            left,
            right,
        } => Value::from(eval(&left.node, locals) > eval(&right.node, locals)),
        TypedExprKind::Binary {
            op: BinaryOp::LessEqual,
            left,
            right,
        } => Value::from(eval(&left.node, locals) <= eval(&right.node, locals)),
        TypedExprKind::Binary {
            op: BinaryOp::GreaterEqual,
            left,
            right,
        } => Value::from(eval(&left.node, locals) >= eval(&right.node, locals)),
        // Short-circuiting operators
        TypedExprKind::Binary {
            op: BinaryOp::And,
            left,
            right,
        } => {
            let left = eval(&left.node, locals);
            if left.to_bool() {
                eval(&right.node, locals)
            } else {
                left
            }
        }
        TypedExprKind::Binary {
            op: BinaryOp::Or,
            left,
            right,
        } => {
            let left = eval(&left.node, locals);
            if left.to_bool() {
                left
            } else {
                eval(&right.node, locals)
            }
        }
        // Nesting
        TypedExprKind::Grouping(expr) => eval(&expr.node, locals),
    }
}

#[test]
fn eval_math() {
    assert_eq!(
        eval(
            &TypedExpr::new(
                Type::Int,
                TypedExprKind::Binary {
                    op: BinaryOp::Add,
                    left: Box::new(Spanned::none(TypedExpr::new(
                        Type::Int,
                        TypedExprKind::Literal(Literal::Integer(17))
                    ))),
                    right: Box::new(Spanned::none(TypedExpr::new(
                        Type::Int,
                        TypedExprKind::Literal(Literal::Integer(33))
                    ))),
                },
            ),
            &Default::default()
        ),
        Value::Number(50)
    );
}

#[test]
fn eval_locals() {
    let locals = eval_block(
        &[
            TypedStatement::VariableDeclaration {
                name: Identifier::new("foo", None),
                value: Spanned::none(TypedExpr::new(
                    Type::Int,
                    TypedExprKind::Literal(Literal::Integer(6)),
                )),
            },
            TypedStatement::Assignment {
                target: Identifier::new("foo", None),
                value: Spanned::none(TypedExpr::new(
                    Type::Int,
                    TypedExprKind::Binary {
                        op: BinaryOp::Multiply,
                        left: Box::new(Spanned::none(TypedExpr::new(
                            Type::Int,
                            TypedExprKind::Identifier(Identifier::new("foo", None)),
                        ))),
                        right: Box::new(Spanned::none(TypedExpr::new(
                            Type::Int,
                            TypedExprKind::Literal(Literal::Integer(3)),
                        ))),
                    },
                )),
            },
        ],
        &Default::default(),
    );
    assert_eq!(locals.get("foo"), Value::Number(18));
}

// ----------------------------------------------------------------------------
// Variable semantics

#[derive(Debug, Default, Clone)]
pub struct Locals {
    vars: BTreeMap<String, Rc<Cell<Value>>>,
}

impl Locals {
    fn get(&self, name: &str) -> Value {
        if let Some(value) = self.vars.get(name) {
            value.get()
        } else {
            panic!("unknown variable {name:?}")
        }
    }

    fn set(&self, name: &str, value: Value) {
        if let Some(cell) = self.vars.get(name) {
            cell.set(value);
        } else {
            panic!("unknown variable {name:?}")
        }
    }
}

// ----------------------------------------------------------------------------
// Value semantics

#[derive(Debug, Clone, Copy)]
pub enum Value {
    None,
    // Primitive values
    Number(i64),
    Boolean(bool),
}

impl From<i64> for Value {
    fn from(value: i64) -> Self {
        Value::Number(value)
    }
}

impl From<bool> for Value {
    fn from(value: bool) -> Self {
        Value::Boolean(value)
    }
}

impl Value {
    pub fn to_bool(&self) -> bool {
        match *self {
            Value::Boolean(v) => v,
            _ => panic!("Not convertible to boolean: {self:?}"),
        }
    }
}

impl Add for Value {
    type Output = Value;

    fn add(self, rhs: Self) -> Self::Output {
        match (self, rhs) {
            (Value::Number(lhs), Value::Number(rhs)) => Value::Number(lhs + rhs),
            (lhs, rhs) => panic!("bad: {lhs:?} + {rhs:?}"),
        }
    }
}

impl Sub for Value {
    type Output = Value;

    fn sub(self, rhs: Self) -> Self::Output {
        match (self, rhs) {
            (Value::Number(lhs), Value::Number(rhs)) => Value::Number(lhs - rhs),
            (lhs, rhs) => panic!("bad: {lhs:?} - {rhs:?}"),
        }
    }
}

impl Mul for Value {
    type Output = Value;

    fn mul(self, rhs: Self) -> Self::Output {
        match (self, rhs) {
            (Value::Number(lhs), Value::Number(rhs)) => Value::Number(lhs * rhs),
            (lhs, rhs) => panic!("bad: {lhs:?} * {rhs:?}"),
        }
    }
}

fn div_floor(lhs: i64, rhs: i64) -> i64 {
    // Based on core::num::int_macros::div_floor
    let d = lhs / rhs;
    let r = lhs % rhs;
    let correction = (lhs ^ rhs) >> (i64::BITS - 1);
    if r != 0 { d + correction } else { d }
}

impl Div for Value {
    type Output = Value;

    fn div(self, rhs: Self) -> Self::Output {
        match (self, rhs) {
            (Value::Number(lhs), Value::Number(rhs)) => Value::Number(div_floor(lhs, rhs)),
            (lhs, rhs) => panic!("bad: {lhs:?} / {rhs:?}"),
        }
    }
}

impl Rem for Value {
    type Output = Value;

    fn rem(self, rhs: Self) -> Self::Output {
        match (self, rhs) {
            (Value::Number(lhs), Value::Number(rhs)) => {
                Value::Number(lhs - div_floor(lhs, rhs) * rhs)
            }
            (lhs, rhs) => panic!("bad: {lhs:?} % {rhs:?}"),
        }
    }
}

impl Neg for Value {
    type Output = Value;

    fn neg(self) -> Self::Output {
        match self {
            Value::Number(lhs) => Value::Number(-lhs),
            lhs => panic!("bad: -{lhs:?}"),
        }
    }
}

impl Not for Value {
    type Output = Value;

    fn not(self) -> Self::Output {
        match self {
            Value::Boolean(lhs) => Value::Boolean(!lhs),
            lhs => panic!("bad: !{lhs:?}"),
        }
    }
}

/*
impl Value {
    pub fn bitnot(self) -> Value {
        match (self) {
            Value::Number(lhs) => Value::Number(!lhs),
            lhs => panic!("bad: ~{lhs:?}"),
        }
    }
}

impl BitAnd for Value {
    type Output = Value;

    fn bitand(self, rhs: Self) -> Self::Output {
        match (self, rhs) {
            (Value::Boolean(lhs), Value::Boolean(rhs)) => Value::Boolean(lhs & rhs),
            (Value::Number(lhs), Value::Number(rhs)) => Value::Number(lhs & rhs),
            (lhs, rhs) => panic!("bad: {lhs:?} & {rhs:?}"),
        }
    }
}

impl BitOr for Value {
    type Output = Value;

    fn bitor(self, rhs: Self) -> Self::Output {
        match (self, rhs) {
            (Value::Boolean(lhs), Value::Boolean(rhs)) => Value::Boolean(lhs | rhs),
            (Value::Number(lhs), Value::Number(rhs)) => Value::Number(lhs | rhs),
            (lhs, rhs) => panic!("bad: {lhs:?} | {rhs:?}"),
        }
    }
}

impl BitXor for Value {
    type Output = Value;

    fn bitxor(self, rhs: Self) -> Self::Output {
        match (self, rhs) {
            (Value::Number(lhs), Value::Number(rhs)) => Value::Number(lhs ^ rhs),
            (lhs, rhs) => panic!("bad: {lhs:?} ^ {rhs:?}"),
        }
    }
}

impl Shl for Value {
    type Output = Value;

    fn shl(self, rhs: Self) -> Self::Output {
        match (self, rhs) {
            (Value::Number(lhs), Value::Number(rhs)) => Value::Number(lhs << rhs),
            (lhs, rhs) => panic!("bad: {lhs:?} << {rhs:?}"),
        }
    }
}

impl Shr for Value {
    type Output = Value;

    fn shr(self, rhs: Self) -> Self::Output {
        match (self, rhs) {
            (Value::Number(lhs), Value::Number(rhs)) => Value::Number(lhs >> rhs),
            (lhs, rhs) => panic!("bad: {lhs:?} >> {rhs:?}"),
        }
    }
}
*/

impl PartialEq for Value {
    fn eq(&self, other: &Self) -> bool {
        match (self, other) {
            (Value::None, Value::None) => true,
            (Value::Number(lhs), Self::Number(rhs)) => lhs == rhs,
            (Value::Boolean(lhs), Self::Boolean(rhs)) => lhs == rhs,
            _ => false,
        }
    }
}

impl PartialOrd for Value {
    fn partial_cmp(&self, other: &Self) -> Option<std::cmp::Ordering> {
        match (self, other) {
            (Value::Number(lhs), Value::Number(rhs)) => Some(lhs.cmp(rhs)),
            (Value::Boolean(lhs), Value::Boolean(rhs)) => Some(lhs.cmp(rhs)),
            _ => None,
        }
    }
}

#[test]
fn divmod() {
    let lhs = Value::Number(3);
    let rhs = Value::Number(16);

    assert_eq!(lhs / rhs, Value::Number(0));
    assert_eq!(lhs % rhs, Value::Number(3));

    assert_eq!(-lhs / rhs, Value::Number(-1));
    assert_eq!(-lhs % rhs, Value::Number(13));

    assert_eq!(lhs / -rhs, Value::Number(-1));
    assert_eq!(lhs % -rhs, Value::Number(-13));

    assert_eq!(-lhs / -rhs, Value::Number(0));
    assert_eq!(-lhs % -rhs, Value::Number(-3));
}<|MERGE_RESOLUTION|>--- conflicted
+++ resolved
@@ -38,14 +38,8 @@
             TypedStatement::Block(block) => {
                 eval_block(&block.statements, &locals);
             }
-<<<<<<< HEAD
             TypedStatement::If {
-                condition,
-                then_branch,
-=======
-            Statement::If {
                 branches,
->>>>>>> 88675cb9
                 else_branch,
             } => {
                 let mut else_ = true;
