[workspace]
resolver = "2"
members = [
  "starstream-cli",
  "starstream-compiler",
  "starstream-interpreter",
  "starstream-language-server",
  "starstream-language-server-web",
  "starstream-sandbox-web",
  "starstream-to-wasm",
  "starstream-types",
]
exclude = ["old"]

[workspace.package]
version = "0.0.0"
authors = []
edition = "2024"
rust-version = "1.89.0"
repository = "https://github.com/LFDT-Nightstream/Starstream"
license = "MIT/Apache-2.0"

[workspace.dependencies]
ariadne = "0.5.1"
chumsky = "0.11.1"
indoc = "2.0"
insta = "1.39"
<<<<<<< HEAD
miette = { version = "7.6.0", features = ["fancy"] }
=======
miette = { version = "7.6.0" }
>>>>>>> fbd8dc7c
serde = "1.0.219"
starstream-compiler = { path = "starstream-compiler" }
starstream-language-server = { path = "starstream-language-server" }
starstream-to-wasm = { path = "starstream-to-wasm" }
starstream-types = { path = "starstream-types" }
thiserror = "2.0.17"
tower-lsp-server = { version = "0.22.1", default-features = false, features = [
  "runtime-agnostic",
] }
wasm-encoder = "0.240.0"
wasmprinter = "0.240.0"

[profile.dev.package]
insta.opt-level = 3<|MERGE_RESOLUTION|>--- conflicted
+++ resolved
@@ -25,11 +25,7 @@
 chumsky = "0.11.1"
 indoc = "2.0"
 insta = "1.39"
-<<<<<<< HEAD
-miette = { version = "7.6.0", features = ["fancy"] }
-=======
-miette = { version = "7.6.0" }
->>>>>>> fbd8dc7c
+miette = "7.6.0"
 serde = "1.0.219"
 starstream-compiler = { path = "starstream-compiler" }
 starstream-language-server = { path = "starstream-language-server" }
