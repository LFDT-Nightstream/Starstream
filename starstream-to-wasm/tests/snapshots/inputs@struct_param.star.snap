--- conflicted
+++ resolved
@@ -127,11 +127,10 @@
                                                 ),
                                             },
                                         },
-                                        span: 100..112,
+                                        span: 100..113,
                                         comments_before: [],
                                         comments_after: [],
                                     },
-<<<<<<< HEAD
                                     right: Spanned {
                                         node: FieldAccess {
                                             target: Spanned {
@@ -153,50 +152,18 @@
                                                     121..126,
                                                 ),
                                             },
-=======
-                                    span: 100..113,
-                                },
-                                right: Spanned {
-                                    node: FieldAccess {
-                                        target: Spanned {
-                                            node: Identifier(
-                                                Identifier {
-                                                    name: "token",
-                                                    span: Some(
-                                                        115..120,
-                                                    ),
-                                                },
-                                            ),
-                                            span: 115..120,
                                         },
-                                        field: Identifier {
-                                            name: "price",
-                                            span: Some(
-                                                121..126,
-                                            ),
->>>>>>> c9fa9588
-                                        },
-                                        span: 115..126,
+                                        span: 115..127,
                                         comments_before: [],
                                         comments_after: [],
                                     },
-<<<<<<< HEAD
-=======
-                                    span: 115..127,
->>>>>>> c9fa9588
                                 },
-                                span: 100..126,
+                                span: 100..127,
                                 comments_before: [],
                                 comments_after: [],
                             },
-<<<<<<< HEAD
                         ),
                     },
-=======
-                            span: 100..127,
-                        },
-                    ),
->>>>>>> c9fa9588
                 },
             ),
             span: 51..129,
@@ -369,13 +336,9 @@
                                                 },
                                             },
                                         },
-<<<<<<< HEAD
-                                        span: 100..112,
+                                        span: 100..113,
                                         comments_before: [],
                                         comments_after: [],
-=======
-                                        span: 100..113,
->>>>>>> c9fa9588
                                     },
                                     right: Spanned {
                                         node: TypedExpr {
@@ -419,23 +382,15 @@
                                                 },
                                             },
                                         },
-<<<<<<< HEAD
-                                        span: 115..126,
+                                        span: 115..127,
                                         comments_before: [],
                                         comments_after: [],
                                     },
                                 },
                             },
-                            span: 100..126,
+                            span: 100..127,
                             comments_before: [],
                             comments_after: [],
-=======
-                                        span: 115..127,
-                                    },
-                                },
-                            },
-                            span: 100..127,
->>>>>>> c9fa9588
                         },
                     ),
                 },
