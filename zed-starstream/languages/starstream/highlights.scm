--- conflicted
+++ resolved
@@ -84,9 +84,5 @@
 (match_arm "=>" @operator)
 (utxo_definition "utxo" @keyword)
 (storage_utxo_part "storage" @keyword)
-<<<<<<< HEAD
 (comment) @comment
-(shebang) @comment
-=======
-
->>>>>>> c9fa9588
+(shebang) @comment