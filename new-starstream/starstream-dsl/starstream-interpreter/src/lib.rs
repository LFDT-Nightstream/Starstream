--- conflicted
+++ resolved
@@ -1,16 +1,8 @@
-//! Tree-walking interpreter scaffold for the pared-down Starstream DSL.
-#![allow(dead_code)]
-
-use starstream_types::ast::{Block, Expr, Program, Statement};
-
-<<<<<<< HEAD
-/// Placeholder runtime value. Real semantics will replace this later.
-#[derive(Debug, Clone, PartialEq)]
-pub enum Value {
-    None,
-    Integer(i64),
-    Boolean(bool),
-=======
+//! Tree-walking interpreter for the Starstream DSL.
+#![allow(dead_code, unused)]
+
+use std::ops::*;
+
 use starstream_types::ast::*;
 
 // ----------------------------------------------------------------------------
@@ -143,29 +135,23 @@
     fn from(value: i32) -> Self {
         Value::Number(value)
     }
->>>>>>> 868530cc
-}
-
-/// Execute a program starting at the supplied entry point.
-pub fn run_program(_program: &Program, _entry_point: &str, _args: Vec<Value>) -> Value {
-    todo!("interpreter not implemented yet")
-}
-
-/// Evaluate a top-level statement.
-pub fn eval_statement(_statement: &Statement) -> Value {
-    todo!("statement evaluation not implemented yet")
-}
-
-<<<<<<< HEAD
-/// Evaluate a block of statements.
-pub fn eval_block(_block: &Block) -> Value {
-    todo!("block evaluation not implemented yet")
-}
-
-/// Evaluate an expression.
-pub fn eval_expr(_expr: &Expr) -> Value {
-    todo!("expression evaluation not implemented yet")
-=======
+}
+
+impl From<bool> for Value {
+    fn from(value: bool) -> Self {
+        Value::Boolean(value)
+    }
+}
+
+impl Value {
+    pub fn to_bool(&self) -> bool {
+        match *self {
+            Value::Boolean(v) => v,
+            _ => panic!("Not convertible to boolean: {self:?}"),
+        }
+    }
+}
+
 impl Add for Value {
     type Output = Value;
 
@@ -330,5 +316,4 @@
             _ => None,
         }
     }
->>>>>>> 868530cc
 }